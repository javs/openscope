--- conflicted
+++ resolved
@@ -15,17 +15,9 @@
 
   prop.input.tab_compl = {};
 
-<<<<<<< HEAD
   prop.input.mouseDelta = [0, 0];
   prop.input.mouseDown = [0, 0];
-  isMouseDown = false;
-=======
-  prop.input.mainLayerX = 0;
-  prop.input.mouseDeltaY = 0;
-  prop.input.mouseDownX = 0;
-  prop.input.mouseDownY=0;
   prop.input.isMouseDown = false;
->>>>>>> 8afe8033
 }
 
 function input_init() {
@@ -65,19 +57,10 @@
   });
 
   $("#canvases").mousemove(function(e) {
-<<<<<<< HEAD
-    if(isMouseDown){
-      mouseDelta = [e.pageX - mouseDown[0], e.pageY - mouseDown[1]];
-      prop.canvas.panX = mouseDelta[0];
-      prop.canvas.panY = mouseDelta[1];
-=======
-    prop.input.mouseDeltaX = e.pageX - prop.input.mouseDownX;
-    prop.input.mouseDeltaY = e.pageY - prop.input.mouseDownY;
-
     if(prop.input.isMouseDown){
-      prop.canvas.panX = prop.input.mouseDeltaX;
-      prop.canvas.panY = prop.input.mouseDeltaY;
->>>>>>> 8afe8033
+      prop.input.mouseDelta = [e.pageX - prop.input.mouseDown[0], e.pageY - prop.input.mouseDown[1]];
+      prop.canvas.panX = prop.input.mouseDelta[0];
+      prop.canvas.panY = prop.input.mouseDelta[1];
       prop.canvas.dirty = true;
     }
   });
@@ -92,14 +75,8 @@
       ui_zoom_reset();
     } else if(e.which ==1){
       // Record mouse down position for panning
-<<<<<<< HEAD
-      mouseDown = [e.pageX - prop.canvas.panX, e.pageY - prop.canvas.panY];
-      isMouseDown = true;
-=======
-      prop.input.mouseDownX = e.pageX - prop.canvas.panX;
-      prop.input.mouseDownY = e.pageY - prop.canvas.panY;
+      prop.input.mouseDown = [e.pageX - prop.canvas.panX, e.pageY - prop.canvas.panY];
       prop.input.isMouseDown = true;
->>>>>>> 8afe8033
 
       // Aircraft label selection
       var position = [e.pageX, -e.pageY];
