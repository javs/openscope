/* eslint-disable no-multi-spaces, func-names, camelcase, max-len, object-shorthand */
import _ceil from 'lodash/ceil';
import _forEach from 'lodash/forEach';
import _get from 'lodash/get';
import _head from 'lodash/head';
import _map from 'lodash/map';
import AirspaceModel from './AirspaceModel';
import DynamicPositionModel from '../base/DynamicPositionModel';
import RunwayCollection from './runway/RunwayCollection';
import RunwayModel from './runway/RunwayModel';
import StaticPositionModel from '../base/StaticPositionModel';
import { isValidGpsCoordinatePair } from '../base/positionModelHelpers';
import { degreesToRadians, parseElevation } from '../utilities/unitConverters';
<<<<<<< HEAD
import { round, sin, extrapolate_range_clamp } from '../math/core';
import { vlen, vsub, vadd, vscale } from '../math/vector';
import { PERFORMANCE } from '../constants/aircraftConstants';
=======
import { round, abs, sin, extrapolate_range_clamp } from '../math/core';
import { angle_offset } from '../math/circle';
import { getOffset } from '../math/flightMath';
import { vlen, vsub, vadd, vscale, raysIntersect } from '../math/vector';
import {
    FLIGHT_CATEGORY,
    PERFORMANCE
} from '../constants/aircraftConstants';
>>>>>>> 63dd5c2e
import { STORAGE_KEY } from '../constants/storageKeys';

const DEFAULT_CTR_RADIUS_NM = 80;
const DEFAULT_CTR_CEILING_FT = 10000;
const DEFAULT_INITIAL_ALTITUDE_FT = 5000;

/**
 *
 *
 * @class AirportModel
 */
export default class AirportModel {
    /**
     * @constructor
     * @param options {object}
     * @param updateRun {function}
     * @param onAirportChange {function}  callback method to call onAirportChange
     */
    constructor(options = {}, updateRun, onAirportChange) {
        if (!updateRun || !onAirportChange) {
            console.log('::: ERROR', !updateRun, !onAirportChange);

            return;
        }

        this.updateRun = updateRun;
        this.onAirportChange = onAirportChange;
        this.data = {};

        // TODO: All properties of this class should be instantiated here, even if they wont have values yet.
        // there is a lot of logic below that can be elimininated by simply instantiating values here.
        this.arrivalRunway = null;
        this.departureRunway = null;
        this.loaded = false;
        this.loading = false;
        this.name = null;
        this.icao = null;
        this.wip = null;
        this.radio = null;
        this.level = null;
        this._positionModel = null;
        this.runways = [];
<<<<<<< HEAD
        this._runwayCollection = null;
        // TODO: rename to `runwayName`
        this.runway = null;
=======
>>>>>>> 63dd5c2e
        this.maps = {};
        this.airways = {};
        this.restricted_areas = [];
        // array of areas under this sector's control. If null, draws circle with diameter of 'ctr_radius'
        this.airspace = null;
        // area outlining the outermost lateral airspace boundary. Comes from this.airspace[0]
        this.perimeter = null;
        this.timeout  = {
            runway: null,
            departure: null
        };

        this.wind  = {
            speed: 10,
            angle: 0
        };

        this.ctr_radius = 80;
        this.ctr_ceiling = 10000;
        this.initial_alt = 5000;
        this.rr_radius_nm = 0;
        this.rr_center = 0;

        this.parse(options);
    }

    /**
     * @property elevation
     * @return {number}
     */
    get elevation() {
        return this._positionModel.elevation;
    }

    /**
     * Provide read-only public access to this._positionModel
     *
     * @for SpawnPatternModel
     * @property position
     * @type {StaticPositionModel}
     */
    get positionModel() {
        return this._positionModel;
    }

    /**
     * Fascade to access relative position
     *
     * @for AirportModel
     * @property relativePosition
     * @type {array<number>} [kilometersNorth, kilometersEast]
     */
    get relativePosition() {
        return this._positionModel.relativePosition;
    }

    /**
     * Fascade to access the airport's position's magnetic declination value
     *
     * @for AirportModel
     * @property magneticNorth
     * @return {number}
     */
    get magneticNorth() {
        return this._positionModel.magneticNorth;
    }

    /**
     * Minimum altitude an aircraft can be assigned to.
     *
     * @property minAssignableAltitude
     * @return {number}
     */
    get minAssignableAltitude() {
        return _ceil(this.elevation + 1000, -2);
    }

    /**
     * Minimum descent altitude of an instrument approach
     *
     * This is 200 feet AGL but every airport is at a different elevation
     * This provides easy access to the correct value from within an aircraft
     *
     * @property minDescentAltitude
     * @return {number}
     */
    get minDescentAltitude() {
        return Math.floor(this.elevation + PERFORMANCE.INSTRUMENT_APPROACH_MINIMUM_DESCENT_ALTITUDE);
    }

    /**
     * Maximum altitude an aircraft can be assigned to.
     *
     * @property maxAssignableAltitude
     * @return {number}
     */
    get maxAssignableAltitude() {
        return this.ctr_ceiling;
    }

    /**
     * @for AirportModel
     * @method parse
     * @param data {object}
     */
    parse(data) {
        this.name = _get(data, 'name', this.name);
        this.icao = _get(data, 'icao', this.icao).toLowerCase();
        this.level = _get(data, 'level', this.level);
        this.wip = _get(data, 'wip', this.wip);
        // exit early if `position` doesn't exist in data. on app initialiazation, we loop through every airport
        // in the `airportLoadList` and instantiate a model for each but wont have the full data set until the
        // airport json file is loaded.
        if (!data.position) {
            return;
        }

        this.setCurrentPosition(data.position, degreesToRadians(data.magnetic_north));

        this.radio = _get(data, 'radio', this.radio);
        this.has_terrain = _get(data, 'has_terrain', false);
        this.airways = _get(data, 'airways', {});
        this.ctr_radius = _get(data, 'ctr_radius', DEFAULT_CTR_RADIUS_NM);
        this.ctr_ceiling = _get(data, 'ctr_ceiling', DEFAULT_CTR_CEILING_FT);
        this.initial_alt = _get(data, 'initial_alt', DEFAULT_INITIAL_ALTITUDE_FT);
        this.rr_radius_nm = _get(data, 'rr_radius_nm');
        this.rr_center = _get(data, 'rr_center');
        this._runwayCollection = new RunwayCollection(data.runways, this._positionModel);

        this.loadTerrain();
        this.buildAirportAirspace(data.airspace);
        this.buildAirportRunways(data.runways);
        this.setActiveRunwaysFromNames(data.arrivalRunway, data.departureRunway);
        this.buildAirportMaps(data.maps);
        this.buildRestrictedAreas(data.restricted);
        this.updateCurrentWind(data.wind);
<<<<<<< HEAD
        this.updateRunway();
        this.setRunwayTimeout();
=======
        this.buildRunwayMetaData();
        // this.updateRunway();
        // this.setRunwayTimeout();
>>>>>>> 63dd5c2e
    }

    /**
     * @for AirportModel
     * @method setCurrentPosition
     * @param gpsCoordinates {array<number>} [latitude, longitude]
     * @param magneticNorth {number} magnetic declination (variation), in radians
     */
    setCurrentPosition(gpsCoordinates, magneticNorth) {
        if (!isValidGpsCoordinatePair(gpsCoordinates)) {
            return;
        }

        this._positionModel = new StaticPositionModel(gpsCoordinates, null, magneticNorth);
    }

    /**
     * create 3d polygonal airspace
     *
     * @for AirportModel
     * @method buildAirportAirspace
     * @param airspace
     */
    buildAirportAirspace(airspace) {
        if (!airspace) {
            return;
        }

        // for each area
        this.airspace = _map(airspace, (airspaceSection) => {
            return new AirspaceModel(
                airspaceSection,
                this._positionModel,
                this._positionModel.magneticNorth
            );
        });

        // airspace perimeter (assumed to be first entry in data.airspace)
        this.perimeter = _head(this.airspace);
        this.ctr_radius = Math.max(
            ..._map(this.perimeter.poly, (vertexPosition) => vlen(
                    vsub(
                        vertexPosition.relativePosition,
                        DynamicPositionModel.calculateRelativePosition(
                            this.rr_center,
                            this._positionModel,
                            this.magneticNorth
                        )
                    )
                )
            )
        );
    }

    // DEPRECATE: after `#_runwayCollection` is implemented
    /**
     * @for AirportModel
     * @method buildAirportRunways
     * @param runways {array}
     */
    buildAirportRunways(runways) {
        if (!runways) {
            return;
        }

        // TODO: move this to a `RunwayCollection` class
        _forEach(runways, (runway) => {
            // TODO: This should not be happening here, but rather during creation of the runway's `StaticPositionModel`
            runway.relative_position = this._positionModel;
            runway._magneticNorth = this.magneticNorth;

            // TODO: what do the 0 and 1 mean? magic numbers should be enumerated

            this.runways.push([
                new RunwayModel(runway, 0, this),
                new RunwayModel(runway, 1, this)
            ]);
        });
    }

    /**
     * @for AirportModel
     * @method buildAirportMaps
     * @param maps {object}
     */
    buildAirportMaps(maps) {
        if (!maps) {
            return;
        }

        _forEach(maps, (map, key) => {
            this.maps[key] = [];
            const outputMap = this.maps[key];
            const lines = map;

            _forEach(lines, (line) => {
                const airportPositionAndDeclination = [this.positionModel, this.magneticNorth];
                const lineStartCoordinates = [line[0], line[1]];
                const lineEndCoordinates = [line[2], line[3]];
                const startPosition = DynamicPositionModel.calculateRelativePosition(
                    lineStartCoordinates,
                    ...airportPositionAndDeclination
                );
                const endPosition = DynamicPositionModel.calculateRelativePosition(
                    lineEndCoordinates,
                    ...airportPositionAndDeclination
                );
                const lineVerticesRelativePositions = [...startPosition, ...endPosition];
                outputMap.push(lineVerticesRelativePositions);
            });
        });
    }

    /**
     * @for AirportModel
     * @method buildRestrictedAreas
     * @param restrictedAreas
     */
    buildRestrictedAreas(restrictedAreas) {
        if (!restrictedAreas) {
            return;
        }

        _forEach(restrictedAreas, (area) => {
            // TODO: what is `obj` going to be? need better name.
            const obj = {};
            if (area.name) {
                obj.name = area.name;
            }

            obj.height = parseElevation(area.height);
            // TODO: Remove _map, move relativePosition value to const, then return that const
            obj.coordinates = _map(area.coordinates, (v) => {
                return [
                    DynamicPositionModel.calculateRelativePosition(v, this._positionModel, this.magneticNorth)
                ];
            });

            // TODO: is this right? max and min are getting set to the same value?
            // const coords = obj.coordinates;
            let coords_max = obj.coordinates[0];
            let coords_min = obj.coordinates[0];

            _forEach(obj.coordinates, (v) => {
                coords_max = [
                    Math.max(v[0], coords_max[0]),
                    Math.max(v[1], coords_max[1])
                ];
                coords_min = [
                    Math.min(v[0], coords_min[0]),
                    Math.min(v[1], coords_min[1])
                ];
            });

            obj.center = vscale(vadd(coords_max, coords_min), 0.5);

            this.restricted_areas.push(obj);
        });
    }

    /**
     * @for AirportModel
     * @method updateCurrentWind
     * @param currentWind
     */
    updateCurrentWind(currentWind) {
        if (!currentWind) {
            return;
        }

        this.wind.speed = currentWind.speed;
        this.wind.angle = degreesToRadians(currentWind.angle);
    }

    /**
     *
     *
     * @for AirportModel
     * @method getRunwayRelationshipForRunwayNames
     * @param  primaryRunwayName {string}
     * @param  comparatorRunwayName {string}
     * @return {RunwayRelationshipModel|undefined}
     */
    getRunwayRelationshipForRunwayNames(primaryRunwayName, comparatorRunwayName) {
        return this._runwayCollection.getRunwayRelationshipForRunwayNames(primaryRunwayName, comparatorRunwayName);
    }

    /**
     * @for AirportModel
     * @method set
     */
    set(airportJson) {
        if (!this.loaded) {
            this.load(airportJson);

            return;
        }

        localStorage[STORAGE_KEY.ATC_LAST_AIRPORT] = this.icao;

        // TODO: this should live elsewhere and be called by a higher level controller
        window.gameController.game_reset_score_and_events();

        this.start = window.gameController.game_time();

        this.updateRun(true);
    }

    /**
     * Set the airport's active arrival runway
     *
     * @for AirportModel
     * @method setArrivalRunway
     * @param runwayModel {RunwayModel}
     */
    setArrivalRunway(runwayModel) {
        this.arrivalRunway = runwayModel;
    }

    /**
     * Set active arrival/departure runways from the runway names
     *
     * @for AirportModel
     * @method setActiveRunwaysFromNames
     * @param arrivalRunwayName {string}
     * @param departureRunwayName {string}
     */
    setActiveRunwaysFromNames(arrivalRunwayName, departureRunwayName) {
        const arrivalRunwayModel = this.getRunway(arrivalRunwayName);
        const departureRunwayModel = this.getRunway(departureRunwayName);

        this.setArrivalRunway(arrivalRunwayModel);
        this.setDepartureRunway(departureRunwayModel);
    }

    /**
     * Set the airport's active departure runway
     *
     * @for AirportModel
     * @method setDepartureRunway
     * @param runwayModel {RunwayModel}
     */
    setDepartureRunway(runwayModel) {
        this.departureRunway = runwayModel;
    }

    /**
     * Get RunwayModel in use for 'arrival' or 'departure', as specified in call
     *
     * @for AirportModel
     * @method getActiveRunwayForCategory
     * @param category {string} whether the arrival or departure runway is being queried
     * @return {RunwayModel}
     */
    getActiveRunwayForCategory(category) {
        if (category === FLIGHT_CATEGORY.ARRIVAL) {
            return this.arrivalRunway;
        }

        if (category === FLIGHT_CATEGORY.DEPARTURE) {
            return this.departureRunway;
        }

        console.warn('Did not expect a query for runway that applies to aircraft of category ' +
            `'${category}'! Returning the arrival runway (${this.arrivalRunway.name})`);

        return this.arrivalRunway;
    }

    /**
     * @for AirportModel
     * @method getWind
     * @return wind {number}
     */
    getWind = () => {
        return this.wind;

        // TODO: what does this method do and why do we need it?
        // TODO: there are a lot of magic numbers here. What are they for and what do they mean? These should be enumerated.
        const wind = Object.assign({}, this.wind);
        let s = 1;
        const angle_factor = sin((s + window.gameController.game_time()) * 0.5) + sin((s + window.gameController.game_time()) * 2);
        // TODO: why is this var getting reassigned to a magic number?
        s = 100;
        const speed_factor = sin((s + window.gameController.game_time()) * 0.5) + sin((s + window.gameController.game_time()) * 2);
        wind.angle += extrapolate_range_clamp(-1, angle_factor, 1, degreesToRadians(-4), degreesToRadians(4));
        wind.speed *= extrapolate_range_clamp(-1, speed_factor, 1, 0.9, 1.05);

        return wind;
    };

<<<<<<< HEAD
    // DEPRECATE: after `#_runwayCollection` is implemented
=======
    // TODO: Implement changing winds, then bring this method back to life
>>>>>>> 63dd5c2e
    /**
     * @for AirportModel
     * @method updateRunway
     * @deprecated
     */
<<<<<<< HEAD
    updateRunway() {
        this.runway = this._runwayCollection.findBestRunwayForWind(this.getWind);
    }

    // TODO: what does this function do and why do we need it
    /**
     *
     * @for AirportModel
     * @method setRunwayTimeout
     */
    setRunwayTimeout() {
        this.timeout.runway = window.gameController.game_timeout(this.updateRunway, Math.random() * 30, this);
=======
    updateRunway(length = 0) {
        // // TODO: this method contains some ambiguous names. need better names.
        // const wind = this.getWind();
        // const headwind = {};
        //
        // for (let i = 0; i < this.runways.length; i++) {
        //     const runway = this.runways[i];
        //     headwind[runway[0].name] = Math.cos(runway[0].angle - ra(wind.angle)) * wind.speed;
        //     headwind[runway[1].name] = Math.cos(runway[1].angle - ra(wind.angle)) * wind.speed;
        // }
        //
        // let best_runway = '';
        // let best_runway_headwind = -Infinity;
        // for (const runway in headwind) {
        //     if (headwind[runway] > best_runway_headwind && this.getRunway(runway).length > length) {
        //         best_runway = runway;
        //         best_runway_headwind = headwind[runway];
        //     }
        // }
        //
        // this.runway = best_runway;
>>>>>>> 63dd5c2e
    }

    parseTerrain(data) {
        const GEOMETRY_TYPE = {
            LINE_STRING: 'LineString',
            POLYGON: 'Polygon'
        };

        // TODO: reassignment of this to apt is not needed here. change apt to this.
        // terrain must be in geojson format
        const apt = this;
        apt.terrain = {};

        _forEach(data.features, (f) => {
            // const f = data.features[i];
            // m => ft, rounded to 1K (but not divided)
            const ele = round(f.properties.elevation / 0.3048, 1000);

            if (!apt.terrain[ele]) {
                apt.terrain[ele] = [];
            }

            let multipoly = f.geometry.coordinates;
            // TODO: add enumeration
            if (f.geometry.type === GEOMETRY_TYPE.LINE_STRING) {
                multipoly = [[multipoly]];
            }

            // TODO: add enumeration
            if (f.geometry.type === GEOMETRY_TYPE.POLYGON) {
                multipoly = [multipoly];
            }

            _forEach(multipoly, (poly) => {
                // multipoly contains several polys
                // each poly has 1st outer ring and other rings are holes
                const terrainAtElevation = _map(poly, (line_string) => {
                    return _map(line_string, (point) => {
                        // `StaticPositionModel` requires [lat,lon] order
                        const latLongPoint = point.slice().reverse();
                        const pos = new StaticPositionModel(latLongPoint, apt.positionModel, apt.magneticNorth);

                        return pos.relativePosition;
                    });
                });

                apt.terrain[ele].push(terrainAtElevation);
            });
        });
    }

    /**
     * @for AirportModel
     * @method loadTerrain
     */
    loadTerrain() {
        if (!this.has_terrain) {
            return;
        }

        // TODO: there is a lot of binding here, use => functions and this probably wont be an issue.
        // eslint-disable-next-line no-undef
        zlsa.atc.loadAsset({
            url: `assets/airports/terrain/${this.icao.toLowerCase()}.geojson`,
            immediate: true
        })
        // TODO: change to onSuccess and onError handler abstractions
        .done((data) => {
            try {
                // eslint-disable-next-line no-undef
                this.parseTerrain(data);
            } catch (e) {
                throw new Error(e.message);
            }
        })
        .fail((jqXHR, textStatus, errorThrown) => {
            console.error(`Unable to load airport/terrain/${this.icao}: ${textStatus}`);

            this.loading = false;
            this.airport.current.set();
        });
    }

    /**
     * Stop the game loop and Load airport json asyncronously
     *
     * @for AirportModel
     * @method load
     * @param airportJson {object}
     */
    load(airportJson = null) {
        if (this.loaded) {
            return;
        }

        this.updateRun(false);
        this.loading = true;

        if (airportJson) {
            this.onLoadIntialAirportFromJson(airportJson);

            return;
        }

        // eslint-disable-next-line no-undef
        zlsa.atc.loadAsset({
            url: `assets/airports/${this.icao.toLowerCase()}.json`,
            immediate: true
        })
        .done((response) => this.onLoadAirportSuccess(response))
        .fail((...args) => this.onLoadAirportError(...args));
    }

    /**
     * @method onLoadAirportSuccess
     * @param response {object}
     */
    onLoadAirportSuccess = (response) => {
        // cache of airport.json data to be used to hydrate other classes on airport change
        this.data = response;
        this.loading = false;
        this.loaded = true;

        this.parse(response);
        this.onAirportChange(this.data);
        this.set();
    };

    /**
     * @for AirportModel
     * @method onLoadAirportError
     * @param textStatus {string}
     */
    onLoadAirportError = ({ textStatus }) => {
        console.error(`Unable to load airport/${this.icao}: ${textStatus}`);

        this.loading = false;
        this.airport.current.set();
    }

    /**
     * Provides a way to get data into the instance with passed in
     * data and without running `.load()`
     *
     * Data received here is identical to data that would be received
     * when changing airports.
     *
     * @for AirportModel
     * @method onLoadIntialAirportFromJson
     * @param response {object}
     */
    onLoadIntialAirportFromJson(response) {
        // TODO: this is extremely similar to `onLoadAirportSuccess()`, consolidate these two methods
        // cache of airport.json data to be used to hydrate other classes on airport change
        this.data = response;
        this.loading = false;
        this.loaded = true;

        this.parse(response);
        this.set();
    }

    /**
     * @for AirportModel
     * @method getRestrictedAreas
     * @return {array|null}
     */
    getRestrictedAreas() {
        return _get(this, 'restricted_areas', null);
    }

    /**
     * Return the RunwayModel with the provided name
     *
     * @for AirportModel
     * @method getRunway
     * @param name {string} name of the runway, eg '28R'
     * @return {RunwayModel|null}
     */
    getRunway(name) {
        return this._runwayCollection.findRunwayModelByName(name);
    }

    /**
     * Remove an aircraft for all runway queues
     *
     * @for AirportModel
     * @method removeAircraftFromAllRunwayQueues
     * @param  aircraft {AircraftInstanceModel}
     */
    removeAircraftFromAllRunwayQueues(aircraftId) {
        return this._runwayCollection.removeAircraftFromAllRunwayQueues(aircraftId);
    }
}<|MERGE_RESOLUTION|>--- conflicted
+++ resolved
@@ -11,20 +11,12 @@
 import StaticPositionModel from '../base/StaticPositionModel';
 import { isValidGpsCoordinatePair } from '../base/positionModelHelpers';
 import { degreesToRadians, parseElevation } from '../utilities/unitConverters';
-<<<<<<< HEAD
-import { round, sin, extrapolate_range_clamp } from '../math/core';
+import { round } from '../math/core';
 import { vlen, vsub, vadd, vscale } from '../math/vector';
-import { PERFORMANCE } from '../constants/aircraftConstants';
-=======
-import { round, abs, sin, extrapolate_range_clamp } from '../math/core';
-import { angle_offset } from '../math/circle';
-import { getOffset } from '../math/flightMath';
-import { vlen, vsub, vadd, vscale, raysIntersect } from '../math/vector';
 import {
     FLIGHT_CATEGORY,
     PERFORMANCE
 } from '../constants/aircraftConstants';
->>>>>>> 63dd5c2e
 import { STORAGE_KEY } from '../constants/storageKeys';
 
 const DEFAULT_CTR_RADIUS_NM = 80;
@@ -67,12 +59,8 @@
         this.level = null;
         this._positionModel = null;
         this.runways = [];
-<<<<<<< HEAD
-        this._runwayCollection = null;
         // TODO: rename to `runwayName`
         this.runway = null;
-=======
->>>>>>> 63dd5c2e
         this.maps = {};
         this.airways = {};
         this.restricted_areas = [];
@@ -209,14 +197,7 @@
         this.buildAirportMaps(data.maps);
         this.buildRestrictedAreas(data.restricted);
         this.updateCurrentWind(data.wind);
-<<<<<<< HEAD
-        this.updateRunway();
-        this.setRunwayTimeout();
-=======
         this.buildRunwayMetaData();
-        // this.updateRunway();
-        // this.setRunwayTimeout();
->>>>>>> 63dd5c2e
     }
 
     /**
@@ -494,45 +475,28 @@
     getWind = () => {
         return this.wind;
 
-        // TODO: what does this method do and why do we need it?
-        // TODO: there are a lot of magic numbers here. What are they for and what do they mean? These should be enumerated.
-        const wind = Object.assign({}, this.wind);
-        let s = 1;
-        const angle_factor = sin((s + window.gameController.game_time()) * 0.5) + sin((s + window.gameController.game_time()) * 2);
-        // TODO: why is this var getting reassigned to a magic number?
-        s = 100;
-        const speed_factor = sin((s + window.gameController.game_time()) * 0.5) + sin((s + window.gameController.game_time()) * 2);
-        wind.angle += extrapolate_range_clamp(-1, angle_factor, 1, degreesToRadians(-4), degreesToRadians(4));
-        wind.speed *= extrapolate_range_clamp(-1, speed_factor, 1, 0.9, 1.05);
-
-        return wind;
+        // // TODO: what does this method do and why do we need it?
+        // // TODO: there are a lot of magic numbers here. What are they for and what do they mean? These should be enumerated.
+        // const wind = Object.assign({}, this.wind);
+        // let s = 1;
+        // const angle_factor = sin((s + window.gameController.game_time()) * 0.5) + sin((s + window.gameController.game_time()) * 2);
+        // // TODO: why is this var getting reassigned to a magic number?
+        // s = 100;
+        // const speed_factor = sin((s + window.gameController.game_time()) * 0.5) + sin((s + window.gameController.game_time()) * 2);
+        // wind.angle += extrapolate_range_clamp(-1, angle_factor, 1, degreesToRadians(-4), degreesToRadians(4));
+        // wind.speed *= extrapolate_range_clamp(-1, speed_factor, 1, 0.9, 1.05);
+        //
+        // return wind;
     };
 
-<<<<<<< HEAD
     // DEPRECATE: after `#_runwayCollection` is implemented
-=======
     // TODO: Implement changing winds, then bring this method back to life
->>>>>>> 63dd5c2e
     /**
      * @for AirportModel
      * @method updateRunway
      * @deprecated
      */
-<<<<<<< HEAD
-    updateRunway() {
-        this.runway = this._runwayCollection.findBestRunwayForWind(this.getWind);
-    }
-
-    // TODO: what does this function do and why do we need it
-    /**
-     *
-     * @for AirportModel
-     * @method setRunwayTimeout
-     */
-    setRunwayTimeout() {
-        this.timeout.runway = window.gameController.game_timeout(this.updateRunway, Math.random() * 30, this);
-=======
-    updateRunway(length = 0) {
+    updateRunway(length) {
         // // TODO: this method contains some ambiguous names. need better names.
         // const wind = this.getWind();
         // const headwind = {};
@@ -553,7 +517,6 @@
         // }
         //
         // this.runway = best_runway;
->>>>>>> 63dd5c2e
     }
 
     parseTerrain(data) {
