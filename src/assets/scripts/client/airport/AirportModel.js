/* eslint-disable no-multi-spaces, func-names, camelcase, max-len, object-shorthand */
<<<<<<< HEAD
=======
import $ from 'jquery';
import _ceil from 'lodash/ceil';
>>>>>>> 9a78f5ef
import _forEach from 'lodash/forEach';
import _get from 'lodash/get';
import _head from 'lodash/head';
import _map from 'lodash/map';
import AirspaceModel from './AirspaceModel';
import DynamicPositionModel from '../base/DynamicPositionModel';
import RunwayModel from './RunwayModel';
import StaticPositionModel from '../base/StaticPositionModel';
import { isValidGpsCoordinatePair } from '../base/positionModelHelpers';
import { degreesToRadians, parseElevation } from '../utilities/unitConverters';
import { round, abs, sin, extrapolate_range_clamp } from '../math/core';
import { angle_offset } from '../math/circle';
import { getOffset } from '../math/flightMath';
import { vlen, vsub, vadd, vscale, raysIntersect } from '../math/vector';
import { PERFORMANCE } from '../constants/aircraftConstants';
import { STORAGE_KEY } from '../constants/storageKeys';

// TODO: This function should really live in a different file and have tests.
// what does ra stand for? runway angle? what about n? need better names here.
/**
 * @function ra
 * @param n {numer}
 * @return {number}
 */
const ra = (n) => {
    const deviation = degreesToRadians(10);

    return n + extrapolate_range_clamp(0, Math.random(), 1, -deviation, deviation);
};

const DEFAULT_CTR_RADIUS_NM = 80;
const DEFAULT_CTR_CEILING_FT = 10000;
const DEFAULT_INITIAL_ALTITUDE_FT = 5000;

/**
 *
 *
 * @class AirportModel
 */
export default class AirportModel {
    /**
     * @constructor
     * @param options {object}
     * @param updateRun {function}
     * @param onAirportChange {function}  callback method to call onAirportChange
     */
    constructor(options = {}, updateRun, onAirportChange) {
        if (!updateRun || !onAirportChange) {
            console.log('::: ERROR', !updateRun, !onAirportChange);

            return;
        }

        this.updateRun = updateRun;
        this.onAirportChange = onAirportChange;
        this.data = {};

        // TODO: All properties of this class should be instantiated here, even if they wont have values yet.
        // there is a lot of logic below that can be elimininated by simply instantiating values here.
        this.loaded = false;
        this.loading = false;
        this.name = null;
        this.icao = null;
        this.wip = null;
        this.radio = null;
        this.level = null;
        this._positionModel = null;
        this.runways = [];
        // TODO: rename to `runwayName`
        this.runway = null;
        this.maps = {};
        this.airways = {};
        this.restricted_areas = [];
        this.metadata = {
            rwy: {}
        };
        // array of areas under this sector's control. If null, draws circle with diameter of 'ctr_radius'
        this.airspace = null;
        // area outlining the outermost lateral airspace boundary. Comes from this.airspace[0]
        this.perimeter = null;
        this.timeout  = {
            runway: null,
            departure: null
        };

        this.wind  = {
            speed: 10,
            angle: 0
        };

        this.ctr_radius = 80;
        this.ctr_ceiling = 10000;
        this.initial_alt = 5000;
        this.rr_radius_nm = 0;
        this.rr_center = 0;

        this.parse(options);
    }

    /**
     * @property elevation
     * @return {number}
     */
    get elevation() {
        return this._positionModel.elevation;
    }

    /**
     * Provide read-only public access to this._positionModel
     *
     * @for SpawnPatternModel
     * @property position
     * @type {StaticPositionModel}
     */
    get positionModel() {
        return this._positionModel;
    }

    /**
     * Fascade to access relative position
     *
     * @for AirportModel
     * @property relativePosition
     * @type {array<number>} [kilometersNorth, kilometersEast]
     */
    get relativePosition() {
        return this._positionModel.relativePosition;
    }

    /**
     * Fascade to access the airport's position's magnetic declination value
     *
     * @for AirportModel
     * @property magneticNorth
     * @return {number}
     */
    get magneticNorth() {
        return this._positionModel.magneticNorth;
    }

    /**
     * Minimum altitude an aircraft can be assigned to.
     *
     * @property minAssignableAltitude
     * @return {number}
     */
    get minAssignableAltitude() {
        return _ceil(this.elevation + 1000, -2);
    }

    /**
     * Minimum descent altitude of an instrument approach
     *
     * This is 200 feet AGL but every airport is at a different elevation
     * This provides easy access to the correct value from within an aircraft
     *
     * @property minDescentAltitude
     * @return {number}
     */
    get minDescentAltitude() {
        return Math.floor(this.elevation + PERFORMANCE.INSTRUMENT_APPROACH_MINIMUM_DESCENT_ALTITUDE);
    }

    /**
     * Maximum altitude an aircraft can be assigned to.
     *
     * @property maxAssignableAltitude
     * @return {number}
     */
    get maxAssignableAltitude() {
        return this.ctr_ceiling;
    }

    /**
     * @for AirportModel
     * @method parse
     * @param data {object}
     */
    parse(data) {
        this.name = _get(data, 'name', this.name);
        this.icao = _get(data, 'icao', this.icao).toLowerCase();
        this.level = _get(data, 'level', this.level);
        this.wip = _get(data, 'wip', this.wip);
        // exit early if `position` doesn't exist in data. on app initialiazation, we loop through every airport
        // in the `airportLoadList` and instantiate a model for each but wont have the full data set until the
        // airport json file is loaded.
        if (!data.position) {
            return;
        }

        this.setCurrentPosition(data.position, degreesToRadians(data.magnetic_north));

        this.radio = _get(data, 'radio', this.radio);
        this.has_terrain = _get(data, 'has_terrain', false);
        this.airways = _get(data, 'airways', {});
        this.ctr_radius = _get(data, 'ctr_radius', DEFAULT_CTR_RADIUS_NM);
        this.ctr_ceiling = _get(data, 'ctr_ceiling', DEFAULT_CTR_CEILING_FT);
        this.initial_alt = _get(data, 'initial_alt', DEFAULT_INITIAL_ALTITUDE_FT);
        this.rr_radius_nm = _get(data, 'rr_radius_nm');
        this.rr_center = _get(data, 'rr_center');

        this.loadTerrain();
        this.buildAirportAirspace(data.airspace);
        this.buildAirportRunways(data.runways);
        this.buildAirportMaps(data.maps);
        this.buildRestrictedAreas(data.restricted);
        this.updateCurrentWind(data.wind);
        this.buildRunwayMetaData();
        this.updateRunway();
        this.setRunwayTimeout();
    }

    /**
     * @for AirportModel
     * @method setCurrentPosition
     * @param gpsCoordinates {array<number>} [latitude, longitude]
     * @param magneticNorth {number} magnetic declination (variation), in radians
     */
    setCurrentPosition(gpsCoordinates, magneticNorth) {
        if (!isValidGpsCoordinatePair(gpsCoordinates)) {
            return;
        }
        this._positionModel = new StaticPositionModel(gpsCoordinates, null, magneticNorth);
    }

    /**
     * create 3d polygonal airspace
     *
     * @for AirportModel
     * @method buildAirportAirspace
     * @param airspace
     */
    buildAirportAirspace(airspace) {
        if (!airspace) {
            return;
        }

        // for each area
        this.airspace = _map(airspace, (airspaceSection) => {
            return new AirspaceModel(
                airspaceSection,
                this._positionModel,
                this._positionModel.magneticNorth
            );
        });

        // airspace perimeter (assumed to be first entry in data.airspace)
        this.perimeter = _head(this.airspace);

        this.ctr_radius = Math.max(..._map(
            this.perimeter.poly, (vertexPosition) => vlen(
                vsub(
                    vertexPosition.relativePosition,
                    DynamicPositionModel.calculateRelativePosition(this.rr_center, this._positionModel, this.magneticNorth)
                )
            )
        ));
    }

    /**
     * @for AirportModel
     * @method buildAirportRunways
     * @param runways {array}
     */
    buildAirportRunways(runways) {
        if (!runways) {
            return;
        }

        // TODO: move this to a `RunwayCollection` class
        _forEach(runways, (runway) => {
            // TODO: This should not be happening here, but rather during creation of the runway's `StaticPositionModel`
            runway.relative_position = this._positionModel;
            runway._magneticNorth = this.magneticNorth;

            // TODO: what do the 0 and 1 mean? magic numbers should be enumerated

            this.runways.push([
                new RunwayModel(runway, 0, this),
                new RunwayModel(runway, 1, this)
            ]);
        });
    }

    /**
     * @for AirportModel
     * @method buildAirportMaps
     * @param maps {object}
     */
    buildAirportMaps(maps) {
        if (!maps) {
            return;
        }

        _forEach(maps, (map, key) => {
            this.maps[key] = [];
            const outputMap = this.maps[key];
            const lines = map;

            _forEach(lines, (line) => {
                const airportPositionAndDeclination = [this.positionModel, this.magneticNorth];
                const lineStartCoordinates = [line[0], line[1]];
                const lineEndCoordinates = [line[2], line[3]];
                const startPosition = DynamicPositionModel.calculateRelativePosition(
                    lineStartCoordinates,
                    ...airportPositionAndDeclination
                );
                const endPosition = DynamicPositionModel.calculateRelativePosition(
                    lineEndCoordinates,
                    ...airportPositionAndDeclination
                );
                const lineVerticesRelativePositions = [...startPosition, ...endPosition];
<<<<<<< HEAD

                this.maps[key].push(...lineVerticesRelativePositions);
=======
                outputMap.push(lineVerticesRelativePositions);
>>>>>>> 9a78f5ef
            });
        });
    }

    /**
     * @for AirportModel
     * @method buildRestrictedAreas
     * @param restrictedAreas
     */
    buildRestrictedAreas(restrictedAreas) {
        if (!restrictedAreas) {
            return;
        }

        _forEach(restrictedAreas, (area) => {
            const restrictedArea = {};

            if (area.name) {
                restrictedArea.name = area.name;
            }

            restrictedArea.height = parseElevation(area.height);
            restrictedArea.coordinates = _map(
                area.coordinates,
                (point) => DynamicPositionModel.calculateRelativePosition(
                    point,
                    this._positionModel,
                    this.magneticNorth
                )
            );

            let coordsMax = restrictedArea.coordinates[0];
            let coordsMin = restrictedArea.coordinates[0];

            _forEach(restrictedArea.coordinates, (v) => {
                coordsMax = [
                    Math.max(v[0], coordsMax[0]),
                    Math.max(v[1], coordsMax[1])
                ];
                coordsMin = [
                    Math.min(v[0], coordsMin[0]),
                    Math.min(v[1], coordsMin[1])
                ];
            });

            restrictedArea.center = vscale(vadd(coordsMax, coordsMin), 0.5);

            this.restricted_areas.push(restrictedArea);
        });
    }

    /**
     * @for AirportModel
     * @method updateCurrentWind
     * @param currentWind
     */
    updateCurrentWind(currentWind) {
        if (!currentWind) {
            return;
        }

        this.wind.speed = currentWind.speed;
        this.wind.angle = degreesToRadians(currentWind.angle);
    }

    /**
     * @for AirportModel
     * @method buildRunwayMetaData
     */
    buildRunwayMetaData() {
        // TODO: move this logic to a `RunwayController` class
        for (const rwy1 in this.runways) {
            for (const rwy1end in this.runways[rwy1]) {
                // setup primary runway object
                this.metadata.rwy[this.runways[rwy1][rwy1end].name] = {};

                for (const rwy2 in this.runways) {
                    if (rwy1 === rwy2) {
                        continue;
                    }

                    for (const rwy2end in this.runways[rwy2]) {
                        // setup secondary runway subobject
                        const r1 = this.runways[rwy1][rwy1end];
                        const r2 = this.runways[rwy2][rwy2end];
                        const offset = getOffset(r1, r2.relativePosition, r1.angle);

                        this.metadata.rwy[r1.name][r2.name] = {};

                        // generate this runway pair's relationship data
                        this.metadata.rwy[r1.name][r2.name].lateral_dist = abs(offset[0]);
                        this.metadata.rwy[r1.name][r2.name].straight_dist = abs(offset[2]);
                        this.metadata.rwy[r1.name][r2.name].converging = raysIntersect(r1.relativePosition, r1.angle, r2.relativePosition, r2.angle);
                        this.metadata.rwy[r1.name][r2.name].parallel = (abs(angle_offset(r1.angle, r2.angle)) < degreesToRadians(10));
                    }
                }
            }
        }
    }

    /**
     * @for AirportModel
     * @method set
     */
    set(airportJson) {
        if (!this.loaded) {
            this.load(airportJson);

            return;
        }

        localStorage[STORAGE_KEY.ATC_LAST_AIRPORT] = this.icao;

        // TODO: this should live elsewhere and be called by a higher level controller
        window.gameController.game_reset_score_and_events();

        this.start = window.gameController.game_time();

        this.updateRun(true);
    }

    /**
     * @for AirportModel
     * @method unset
     */
    unset() {
        if (!this.timeout.runway) {
            return;
        }

        window.gameController.game_clear_timeout(this.timeout.runway);
    }

    /**
     * @for AirportModel
     * @method getWind
     * @return wind {number}
     */
    getWind() {
        return this.wind;

        // TODO: what does this method do and why do we need it?
        // TODO: there are a lot of magic numbers here. What are they for and what do they mean? These should be enumerated.
        const wind = Object.assign({}, this.wind);
        let s = 1;
        const angle_factor = sin((s + window.gameController.game_time()) * 0.5) + sin((s + window.gameController.game_time()) * 2);
        // TODO: why is this var getting reassigned to a magic number?
        s = 100;
        const speed_factor = sin((s + window.gameController.game_time()) * 0.5) + sin((s + window.gameController.game_time()) * 2);
        wind.angle += extrapolate_range_clamp(-1, angle_factor, 1, degreesToRadians(-4), degreesToRadians(4));
        wind.speed *= extrapolate_range_clamp(-1, speed_factor, 1, 0.9, 1.05);

        return wind;
    }

    /**
     * @for AirportModel
     * @method updateRunway
     */
    updateRunway(length = 0) {
        // TODO: this method contains some ambiguous names. need better names.
        const wind = this.getWind();
        const headwind = {};

        for (let i = 0; i < this.runways.length; i++) {
            const runway = this.runways[i];
            headwind[runway[0].name] = Math.cos(runway[0].angle - ra(wind.angle)) * wind.speed;
            headwind[runway[1].name] = Math.cos(runway[1].angle - ra(wind.angle)) * wind.speed;
        }

        let best_runway = '';
        let best_runway_headwind = -Infinity;
        for (const runway in headwind) {
            if (headwind[runway] > best_runway_headwind && this.getRunway(runway).length > length) {
                best_runway = runway;
                best_runway_headwind = headwind[runway];
            }
        }

        this.runway = best_runway;
    }

    // TODO: what does this function do and why do we need it
    /**
     *
     * @for AirportModel
     * @method setRunwayTimeout
     */
    setRunwayTimeout() {
        this.timeout.runway = window.gameController.game_timeout(this.updateRunway, Math.random() * 30, this);
    }

    /**
     * @for AirportModel
     * @method selectRunway
     */
    selectRunway() {
        return this.runway;
    }

    parseTerrain(data) {
        const GEOMETRY_TYPE = {
            LINE_STRING: 'LineString',
            POLYGON: 'Polygon'
        };

        // terrain must be in geojson format
        this.terrain = {};

        _forEach(data.features, (terrainFeature) => {
            // const f = data.features[i];
            // m => ft, rounded to 1K (but not divided)
            const elevationKey = round(terrainFeature.properties.elevation / 0.3048, 1000);

            if (!this.terrain[elevationKey]) {
                this.terrain[elevationKey] = [];
            }

            let multipoly = terrainFeature.geometry.coordinates;
            // TODO: add enumeration
            if (terrainFeature.geometry.type === GEOMETRY_TYPE.LINE_STRING) {
                multipoly = [[multipoly]];
            }

            // TODO: add enumeration
            if (terrainFeature.geometry.type === GEOMETRY_TYPE.POLYGON) {
                multipoly = [multipoly];
            }

            _forEach(multipoly, (poly) => {
                // multipoly contains several polys
                // each poly has 1st outer ring and other rings are holes
                const terrainPoly = _map(poly, (line_string) => {
                    const lineStringPointSet = _map(line_string, (point) => {
                        // `StaticPositionModel` requires [lat,lon] order
                        point.reverse();
                        const pos = new StaticPositionModel(point, this.positionModel, this.magneticNorth);

                        return [pos.relativePosition];
                    });

                    return [lineStringPointSet];
                });

                this.terrain[elevationKey].push(terrainPoly);
            });
        });
    }

    /**
     * @for AirportModel
     * @method loadTerrain
     */
    loadTerrain() {
        if (!this.has_terrain) {
            return;
        }

        // TODO: there is a lot of binding here, use => functions and this probably wont be an issue.
        // eslint-disable-next-line no-undef
        zlsa.atc.loadAsset({
            url: `assets/airports/terrain/${this.icao.toLowerCase()}.geojson`,
            immediate: true
        })
        // TODO: change to onSuccess and onError handler abstractions
        .done((data) => {
            try {
                // eslint-disable-next-line no-undef
                this.parseTerrain(data);
            } catch (e) {
                throw new Error(e.message);
            }
        })
        .fail((jqXHR, textStatus, errorThrown) => {
            console.error(`Unable to load airport/terrain/${this.icao}: ${textStatus}`);

            this.loading = false;
            this.airport.current.set();
        });
    }

    /**
     * Stop the game loop and Load airport json asyncronously
     *
     * @for AirportModel
     * @method load
     * @param airportJson {object}
     */
    load(airportJson = null) {
        if (this.loaded) {
            return;
        }

        this.updateRun(false);
        this.loading = true;

        if (airportJson) {
            this.onLoadIntialAirportFromJson(airportJson);

            return;
        }

        // eslint-disable-next-line no-undef
        zlsa.atc.loadAsset({
            url: `assets/airports/${this.icao.toLowerCase()}.json`,
            immediate: true
        })
        .done((response) => this.onLoadAirportSuccess(response))
        .fail((...args) => this.onLoadAirportError(...args));
    }

    /**
     * @method onLoadAirportSuccess
     * @param response {object}
     */
    onLoadAirportSuccess = (response) => {
        // cache of airport.json data to be used to hydrate other classes on airport change
        this.data = response;
        this.loading = false;
        this.loaded = true;

        this.parse(response);
        this.onAirportChange(this.data);
        this.set();
    };

    /**
     * @for AirportModel
     * @method onLoadAirportError
     * @param textStatus {string}
     */
    onLoadAirportError = ({ textStatus }) => {
        console.error(`Unable to load airport/${this.icao}: ${textStatus}`);

        this.loading = false;
        this.airport.current.set();
    }

    /**
     * Provides a way to get data into the instance with passed in
     * data and without running `.load()`
     *
     * Data received here is identical to data that would be received
     * when changing airports.
     *
     * @for AirportModel
     * @method onLoadIntialAirportFromJson
     * @param response {object}
     */
    onLoadIntialAirportFromJson(response) {
        // TODO: this is extremely similar to `onLoadAirportSuccess()`, consolidate these two methods
        // cache of airport.json data to be used to hydrate other classes on airport change
        this.data = response;
        this.loading = false;
        this.loaded = true;
        this.parse(response);
        this.set();
    }

    /**
     * @for AirportModel
     * @method getRestrictedAreas
     * @return {array|null}
     */
    getRestrictedAreas() {
        return _get(this, 'restricted_areas', null);
    }

    /**
     *
     *
     */
    getRunway(name) {
        if (!name) {
            return null;
        }

        // TODO: move below to a `RunwayCollection` class
        name = name.toLowerCase();

        for (let i = 0; i < this.runways.length; i++) {
            if (this.runways[i][0].name.toLowerCase() === name) {
                return this.runways[i][0];
            }
            if (this.runways[i][1].name.toLowerCase() === name) {
                return this.runways[i][1];
            }
        }

        return null;
    }
}<|MERGE_RESOLUTION|>--- conflicted
+++ resolved
@@ -1,9 +1,5 @@
 /* eslint-disable no-multi-spaces, func-names, camelcase, max-len, object-shorthand */
-<<<<<<< HEAD
-=======
-import $ from 'jquery';
 import _ceil from 'lodash/ceil';
->>>>>>> 9a78f5ef
 import _forEach from 'lodash/forEach';
 import _get from 'lodash/get';
 import _head from 'lodash/head';
@@ -316,12 +312,7 @@
                     ...airportPositionAndDeclination
                 );
                 const lineVerticesRelativePositions = [...startPosition, ...endPosition];
-<<<<<<< HEAD
-
-                this.maps[key].push(...lineVerticesRelativePositions);
-=======
                 outputMap.push(lineVerticesRelativePositions);
->>>>>>> 9a78f5ef
             });
         });
     }
