--- conflicted
+++ resolved
@@ -32,14 +32,9 @@
 
 
 ### Features
-<<<<<<< HEAD
 - Overhauls Munich - updates Munich to AIRAC 1702, adds STARs, and adds a realistic traffic flow. [#104](https://github.com/openscope/openscope/issues/104)
-=======
 - Adds Tokyo Narita International Airport as per AIRAC 1702 [#103](https://github.com/openscope/openscope/pull/202)
 - Fixes an instance of two runways called "34R" in Shanghai Pudong [#149](https://github.com/openscope/openscope/issues/149)
-
-
->>>>>>> 7a3396fd
 
 
 
